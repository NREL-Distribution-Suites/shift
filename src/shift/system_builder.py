from functools import reduce
import operator
from uuid import uuid4
import math

from gdm import (
    DistributionSystem,
    DistributionBus,
    VoltageTypes,
    DistributionBranchBase,
    DistributionTransformer,
    Phase,
    DistributionTransformerEquipment,
)
from gdm.quantities import PositiveVoltage
import numpy as np

from shift.data_model import (
    VALID_NODE_TYPES,
    EdgeModel,
    NodeModel,
)
from shift.graph.distribution_graph import DistributionGraph
from shift.mapper.base_equipment_mapper import BaseEquipmentMapper
from shift.mapper.base_phase_mapper import BasePhaseMapper
from shift.mapper.base_voltage_mapper import BaseVoltageMapper
from shift.constants import EQUIPMENT_TO_CLASS_TYPE


class DistributionSystemBuilder:
    """Class interface for building distribution system.


    Parameters
    ----------
    name: str
        Name of the system.
    dist_graph: DistributionGraph
        Instance of the `DistributionGraph`.
    phase_mapper: BasePhaseMapper
        Instance of class of type `BasePhaseMapper`.
    voltage_mapper: BaseVoltageMapper
        Instance of class of type `BaseVoltageMapper`.
    equipment_mapper: BaseEquipmentMapper
        Instance of class of type `BaseEquipmentMapper`.

    """

    def __init__(
        self,
        name: str,
        dist_graph: DistributionGraph,
        phase_mapper: BasePhaseMapper,
        voltage_mapper: BaseVoltageMapper,
        equipment_mapper: BaseEquipmentMapper,
    ):
        self.dist_graph = dist_graph
        self.phase_mapper = phase_mapper
        self.voltage_mapper = voltage_mapper
        self.equipment_mapper = equipment_mapper

        self._system = DistributionSystem(name=name, auto_add_composed_components=True)
        self._build_system()

    def _build_system(self):
        """Internal method to build distribution system."""
        for node in self.dist_graph.get_nodes():
            self._add_bus(node)
            for asset in node.assets or {}:
                self._add_asset(node.name, asset)

        for from_node, to_node, edge_data in self.dist_graph.get_edges():
            equipment = self.equipment_mapper.edge_equipment_mapping[edge_data.name]
<<<<<<< HEAD
            if type(equipment) is not EQUIPMENT_TO_CLASS_TYPE.get(edge_data.edge_type):
=======
            if not isinstance(equipment, EQUIPMENT_TO_CLASS_TYPE.get(edge_data.edge_type)):
>>>>>>> 05961de3
                msg = (
                    f"{equipment=} is not supported for {edge_data=}"
                    f"Supported types are {EQUIPMENT_TO_CLASS_TYPE.keys()}"
                )
                raise NotImplementedError(msg)
            if issubclass(edge_data.edge_type, DistributionBranchBase):
                self._add_branch(from_node, to_node, edge_data)
            elif issubclass(edge_data.edge_type, DistributionTransformer):
                self._add_transformer(from_node, to_node, edge_data)
            else:
                msg = f"{edge_data.edge_type=} not supported. {edge_data=}"
                raise NotImplementedError(msg)

    def _add_asset(self, bus_name: str, asset_type: VALID_NODE_TYPES):
        """Internal method to add asset to a bus."""
        asset_obj = asset_type(
            name=str(uuid4()),
            bus=self._system.get_component(DistributionBus, bus_name),
            phases=self.phase_mapper.asset_phase_mapping[bus_name][asset_type],
            equipment=self.equipment_mapper.node_asset_equipment_mapping[bus_name][asset_type],
        )
        asset_obj.pprint()
        self._system.add_component(asset_obj)

    def _add_bus(self, node_obj: NodeModel):
        """Internal method to add bus in the system."""
        bus = DistributionBus(
            name=node_obj.name,
            phases=self.phase_mapper.node_phase_mapping[node_obj.name],
            coordinate=node_obj.location,
            nominal_voltage=self.voltage_mapper.node_voltage_mapping[node_obj.name],
            voltage_type=VoltageTypes.LINE_TO_GROUND,
        )
        self._system.add_component(bus)

    def _add_branch(self, from_node: str, to_node: str, edge_data: EdgeModel):
        """Internal method to add branch."""
        edge = edge_data.edge_type(
            name=edge_data.name,
            buses=[
                self._system.get_component(DistributionBus, from_node),
                self._system.get_component(DistributionBus, to_node),
            ],
            phases=self.phase_mapper.node_phase_mapping[from_node]
            & self.phase_mapper.node_phase_mapping[to_node],
            equipment=self.equipment_mapper.edge_equipment_mapping[edge_data.name],
            length=edge_data.length,
        )
        self._system.add_component(edge)

    @staticmethod
    def _get_wdg_voltages(tr_equipment: DistributionTransformerEquipment) -> PositiveVoltage:
        """Internal method to return winding phase voltages."""
        return PositiveVoltage(
            [
                wdg.nominal_voltage.to("kilovolt").magnitude
                / (
                    1 / math.sqrt(3)
                    if wdg.voltage_type == VoltageTypes.LINE_TO_GROUND
                    else 1
                    if not tr_equipment.is_center_tapped
                    else 2
                )
                for wdg in tr_equipment.windings
            ],
            "kilovolt",
        )

    def _get_wdg_buses(
        self, from_node: str, to_node: str, tr_equipment: DistributionTransformerEquipment
    ) -> list[str]:
        """Internal method to get buses for tranformer equipment windings."""
        wdg_voltages = self._get_wdg_voltages(tr_equipment)
        from_bus_voltage = self.voltage_mapper.node_voltage_mapping[from_node]
        to_bus_voltage = self.voltage_mapper.node_voltage_mapping[to_node]
        buses = [from_node, to_node]
        voltages = np.array(
            [from_bus_voltage.to("kilovolt").magnitude, to_bus_voltage.to("kilovolt").magnitude],
        )
        mapped_buses = [
            buses[abs(voltages - el.to("kilovolt").magnitude).argmin()] for el in wdg_voltages
        ]
        if len(set(mapped_buses)) != len(set(wdg_voltages)):
            msg = f"{set(mapped_buses)=} not matching winding voltages {set(wdg_voltages)=}"
            raise ValueError(msg)
        return mapped_buses

    def _get_wdg_phases(self, wdg_buses: list[str]) -> list[set[Phase]]:
        """Internal method to return phases for winding nodes."""
        wdg_phases = [self.phase_mapper.node_phase_mapping[bus] for bus in wdg_buses]
        is_split_phase = bool(set([Phase.S1, Phase.S2]) & reduce(operator.or_, wdg_phases))
        if not is_split_phase:
            return wdg_phases
        if len(wdg_buses) != 3 or len(set(wdg_buses)) != 2:
            msg = f"Invalid split phase winding buses {wdg_buses=}"
            raise ValueError(msg)
        split_phases = [set([Phase.S1, Phase.N]), set([Phase.N, Phase.S2])]
        for idx, wdg_ph in enumerate(wdg_phases):
            if not bool(set([Phase.S1, Phase.S2]) & wdg_ph):
                split_phases.insert(idx, wdg_ph)
        return split_phases

    def _add_transformer(self, from_node: str, to_node: str, edge_data: EdgeModel):
        """Internal method to add transformer."""
        tr_equipment: DistributionTransformerEquipment = (
            self.equipment_mapper.edge_equipment_mapping[edge_data.name]
        )

        wdg_buses = self._get_wdg_buses(from_node, to_node, tr_equipment)
        wdg_phases = self._get_wdg_phases(wdg_buses)

        edge = edge_data.edge_type(
            name=edge_data.name,
            buses=[self._system.get_component(DistributionBus, node) for node in wdg_buses],
            winding_phases=wdg_phases,
            equipment=tr_equipment,
        )
        self._system.add_component(edge)

    def get_system(self) -> DistributionSystem:
        """Method to return distribution system.

        Returns
        -------
        DistributionSystem
        """
        return self._system<|MERGE_RESOLUTION|>--- conflicted
+++ resolved
@@ -71,11 +71,9 @@
 
         for from_node, to_node, edge_data in self.dist_graph.get_edges():
             equipment = self.equipment_mapper.edge_equipment_mapping[edge_data.name]
-<<<<<<< HEAD
+
             if type(equipment) is not EQUIPMENT_TO_CLASS_TYPE.get(edge_data.edge_type):
-=======
-            if not isinstance(equipment, EQUIPMENT_TO_CLASS_TYPE.get(edge_data.edge_type)):
->>>>>>> 05961de3
+
                 msg = (
                     f"{equipment=} is not supported for {edge_data=}"
                     f"Supported types are {EQUIPMENT_TO_CLASS_TYPE.keys()}"
