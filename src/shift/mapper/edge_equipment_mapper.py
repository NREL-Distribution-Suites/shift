from functools import cached_property
import math
from typing import Type

from infrasys.component import Component
from gdm.dataset.dataset_system import DatasetSystem
from gdm.quantities import PositiveApparentPower, PositiveCurrent, PositiveVoltage
from gdm import (
    DistributionTransformer,
    DistributionBranchBase,
    Phase,
    DistributionTransformerEquipment,
    DistributionLoad,
    LoadEquipment,
    MatrixImpedanceBranchEquipment,
    GeometryBranchEquipment,
    SequenceImpedanceBranchEquipment,
)
import networkx as nx

from shift.exceptions import EquipmentNotFoundError, WrongEquipmentAssigned
from shift.graph.distribution_graph import DistributionGraph
from shift.mapper.base_equipment_mapper import BaseEquipmentMapper
from shift.mapper.base_phase_mapper import BasePhaseMapper
from shift.mapper.base_voltage_mapper import BaseVoltageMapper
from shift.constants import EQUIPMENT_TO_CLASS_TYPE


class EdgeEquipmentMapper(BaseEquipmentMapper):
    """Class interface for selecting edge equipment
    based on load equipment.

    Parameters
    ----------
    graph: DistributionGraph
        Instance of the distribution graph.
    catalog_sys: DatasetSystem
        Instance of Dataset system containing catalogs.
    voltage_mapper: BaseVoltageMapper
        Instance of the voltage mapper.
    phase_mapper: BasePhaseMapper
        Instance of the base phase mapper.

    """

    def __init__(
        self,
        graph: DistributionGraph,
        catalog_sys: DatasetSystem,
        voltage_mapper: BaseVoltageMapper,
        phase_mapper: BasePhaseMapper,
    ):
        self.catalog_sys = catalog_sys
        self.voltage_mapper = voltage_mapper
        self.phase_mapper = phase_mapper
        super().__init__(graph)

    def _get_load_power(self, load_equipment: LoadEquipment) -> PositiveApparentPower:
        """Internal method to return total load power."""

        return PositiveApparentPower(
            sum(
                [
                    math.sqrt(
                        (el.z_real + el.i_real + el.p_real)
                        * el.real_power.to("kilowatt").magnitude ** 2
                        + (el.z_imag + el.i_imag + el.p_imag)
                        * el.reactive_power.to("kilovar").magnitude ** 2
                    )
                    for el in load_equipment.phase_loads
                ]
            ),
            "kilova",
        )

    def _get_served_load(self, from_node: str, to_node: str) -> PositiveApparentPower:
        """Internal method to get load served downward from this edge."""
        dfs_graph = self.graph.get_dfs_tree()
        parent_node = from_node if dfs_graph.has_edge(from_node, to_node) else to_node
        descendants = list(nx.descendants(dfs_graph, parent_node))
        load_nodes = list(
            self.graph.get_nodes(
                filter_func=lambda x: x.name in descendants
                and x.assets is not None
                and DistributionLoad in x.assets
            )
        )
        served_load = PositiveApparentPower(0, "kilova")
        for node in load_nodes:
            equipment = self.node_asset_equipment_mapping[node.name][DistributionLoad]
            if not isinstance(equipment, LoadEquipment):
                msg = f"Wrong {equipment=} used for {node=}"
                raise WrongEquipmentAssigned(msg)
            served_load += self._get_load_power(equipment)
        return served_load

    def _get_closest_transformer_equipment(
        self, capacity: PositiveApparentPower, num_phase: int, voltages: list[PositiveVoltage]
    ) -> Component:
        """Internal method to return transformer equipment by capacity."""

        def filter_func(x: DistributionTransformerEquipment):
            min_capacity = min([wdg.rated_power.to("kva") for wdg in x.windings])
            if min_capacity <= capacity:
                return False
            if num_phase == 3 and x.windings[0].num_phases != 3:
                return False
            if num_phase < 3 and x.windings[0].num_phases != min(num_phase, 1):
                return False
            wdg_voltages = [wdg.nominal_voltage for wdg in x.windings]
            for v1, v2 in zip(
                sorted(voltages, reverse=True), sorted(wdg_voltages, reverse=True)[: len(voltages)]
            ):
                if v2 < 0.85 * v1 or v2 >= 1.15 * v1:
                    return False
            return True

        trs: list[DistributionTransformerEquipment] = list(
            self.catalog_sys.get_components(
                DistributionTransformerEquipment, filter_func=filter_func
            )
        )
        if not trs:
            msg = f"Equipment of type {DistributionTransformerEquipment} not found in catalog system."
            raise EquipmentNotFoundError(msg)

        return sorted(trs, key=lambda x: x.windings[0].rated_power)[0]

    def _get_closest_branch_equipment(
        self, type_: Type[Component], current: PositiveCurrent, num_phase: int
    ) -> Component:
        """Internal method to return closest conductor equipment."""
        if issubclass(type_, MatrixImpedanceBranchEquipment):

            def filter_func(x: MatrixImpedanceBranchEquipment):
                n_row, n_col = x.r_matrix.shape
                return x.ampacity > current and n_row == num_phase and n_col == num_phase

        elif issubclass(type_, SequenceImpedanceBranchEquipment):

            def filter_func(x: SequenceImpedanceBranchEquipment):
                return x.ampacity > current and num_phase >= 3

        elif issubclass(type_, GeometryBranchEquipment):

            def filter_func(x: GeometryBranchEquipment):
                return max([c.ampacity for c in x.conductors]) > current and num_phase <= len(
                    x.conductors
                )

        else:
            msg = f"Not supported {type_=} passed to find branch equipment."
            raise ValueError(msg)

        branches = list(self.catalog_sys.get_components(type_, filter_func=filter_func))
<<<<<<< HEAD
        branches = [el for el in branches if type(el) is type_]
=======
        branches = [el for el in branches if isinstance(el, type_)]
>>>>>>> 05961de3
        if not branches:
            msg = f"Equipment of type {type_} not found in catalog system."
            raise EquipmentNotFoundError(msg)

        return sorted(branches, key=lambda x: x.ampacity)[0]

    @cached_property
    def edge_equipment_mapping(self) -> dict[str, Component]:
        edge_equipment_mapper = {}
        for from_node, to_node, edge in self.graph.get_edges():
            served_load = self._get_served_load(from_node, to_node)
            from_phases = self.phase_mapper.node_phase_mapping[from_node] - set(Phase.N)
            to_phases = self.phase_mapper.node_phase_mapping[to_node] - set(Phase.N)
            num_phase = min(len(from_phases), len(to_phases))
            if issubclass(edge.edge_type, DistributionTransformer):
                edge_equipment_mapper[edge.name] = self._get_closest_transformer_equipment(
                    served_load,
                    num_phase,
                    [
                        self.voltage_mapper.node_voltage_mapping[from_node],
                        self.voltage_mapper.node_voltage_mapping[to_node],
                    ],
                )
            elif issubclass(edge.edge_type, DistributionBranchBase):
                kv = self.voltage_mapper.node_voltage_mapping[from_node].to("kilovolt").magnitude
                kva = served_load.to("kilova").magnitude
                is_split_phase = Phase.S1 in from_phases or Phase.S2 in from_phases
                current = (
                    kva / kv
                    if num_phase == 1
                    else kva / (2 * kv)
                    if is_split_phase
                    else kva / (math.sqrt(3) * kv)
                )

                edge_equipment_mapper[edge.name] = self._get_closest_branch_equipment(
                    EQUIPMENT_TO_CLASS_TYPE[edge.edge_type],
                    PositiveCurrent(current, "ampere"),
                    num_phase,
                )
        return edge_equipment_mapper<|MERGE_RESOLUTION|>--- conflicted
+++ resolved
@@ -153,11 +153,9 @@
             raise ValueError(msg)
 
         branches = list(self.catalog_sys.get_components(type_, filter_func=filter_func))
-<<<<<<< HEAD
+
         branches = [el for el in branches if type(el) is type_]
-=======
-        branches = [el for el in branches if isinstance(el, type_)]
->>>>>>> 05961de3
+
         if not branches:
             msg = f"Equipment of type {type_} not found in catalog system."
             raise EquipmentNotFoundError(msg)
